use crate::dspfs::builder::DspfsBuilder;
use crate::dspfs::client::Client;
use crate::dspfs::server::{Server, ServerHandle};
use crate::fs::file::File;
use crate::fs::file::SimpleFile;
use crate::fs::group::StoredGroup;
use crate::fs::hash::Hash;
use crate::global_store::{SharedStore, Store};
use crate::user::{PrivateUser, PublicUser};
use anyhow::{Context, Result};
use api::Api;
use api::LocalFile;
use async_trait::async_trait;
use log::*;
use std::collections::{BTreeSet, HashMap, HashSet};
use std::fs;
use std::mem;
use std::path::Path;
use uuid::Uuid;

pub mod api;
pub mod builder;
pub mod client;
pub mod server;

pub struct Dspfs<S> {
    pub(self) store: SharedStore<S>,
    pub(self) server: Option<Server<S>>,

    clients: HashMap<PublicUser, Client>,
    serverhandle: Option<ServerHandle>,
}

impl<S> Dspfs<S> {
    pub fn builder() -> DspfsBuilder {
        DspfsBuilder::new()
    }
}

impl<S: Store + 'static> Dspfs<S> {
    pub async fn start(&mut self) {
        if self.server.is_some() {
            if let Some(server) = mem::replace(&mut self.server, None) {
                server.start().await;
            }
        } else {
            warn!("Dspfs was already started, ignoring start request");
        }
    }

    pub async fn stop(&mut self) -> Result<()> {
        if self.serverhandle.is_some() {
            if let Some(serverhandle) = mem::replace(&mut self.serverhandle, None) {
                self.server
                    .replace(Server::new(serverhandle.addr, self.store.clone()).await?);

                serverhandle.stop().await?;
            }
        } else {
            warn!("Dspfs was already stopped, ignoring stop request");
        }

        Ok(())
    }
}

#[async_trait]
impl<S: Store> Api for Dspfs<S> {
    async fn init_group(&self, path: &Path) -> Result<Uuid> {
        let group = StoredGroup::new(&path);

        if !group.dspfs_folder().exists() {
            // New folder
            fs::create_dir_all(group.dspfs_folder())?;
<<<<<<< HEAD
            let uuid = group.uuid.clone();
=======
            let uuid = group.uuid;
>>>>>>> d52c7e23
            self.store.write().await.add_group(group)?;

            Ok(uuid)
        } else {
            Err(anyhow::anyhow!("Group already exists"))
        }
    }

    async fn add_file(&self, guuid: Uuid, path: &Path) -> Result<SimpleFile> {
        let mut group = self
            .store
            .read()
            .await
            .get_group(guuid)?
            .context("There is no group with this uuid.")?
            .reload(self.store.clone())?;

        let us = self.store.read().await.get_self_user()?.context("")?;

        let mut location = group.dspfs_root().to_path_buf();
        location.push(path);

        if !location.is_file() {
            return Err(anyhow::anyhow!("Path does not point to a file"));
        }

        let file = File::new(location).await.context("Indexing file failed")?;

        let simple_file = file.simplify();

        group
            .add_file(&us, file)
            .await
            .context("Adding file to group failed")?;

        Ok(simple_file)
    }

<<<<<<< HEAD
    async fn join_group(&self, guuid: Uuid, bootstrap_user: &PublicUser) -> Result<()> {
=======
    async fn join_group(&self, _guuid: Uuid, _bootstrap_user: &PublicUser) -> Result<()> {
>>>>>>> d52c7e23
        unimplemented!("procrastination is life")
    }

    async fn list_files(&self, guuid: Uuid) -> Result<HashSet<SimpleFile>> {
        let group = self
            .store
            .read()
            .await
            .get_group(guuid)?
            .context("There is no group with this uuid.")?
            .reload(self.store.clone())?;

        let f = group.list_files().await?.into_iter().map(|f| f.simplify());

        Ok(f.collect())
    }

    async fn get_users(&self, guuid: Uuid) -> Result<BTreeSet<PublicUser>> {
        let group = self
            .store
            .read()
            .await
            .get_group(guuid)?
            .context("There is no group with this uuid.")?;

        Ok(group.users)
    }

    async fn get_available_files(&self, guuid: Uuid, path: &Path) -> Result<HashSet<LocalFile>> {
        let group = self
            .store
            .read()
            .await
            .get_group(guuid)?
            .context("There is no group with this uuid.")?;

        let mut location = group.dspfs_root().to_path_buf();
        location.push(path);

        let set = location
            .read_dir()
            .context("Reading directory failed")?
<<<<<<< HEAD
            .map(|i| i.map(|direntry| LocalFile::from_direntry(direntry)))
=======
            .map(|i| i.map(LocalFile::from_direntry))
>>>>>>> d52c7e23
            .flatten()
            .collect::<Result<_>>()?;

        Ok(set)
    }

    async fn get_files(
        &self,
        guuid: Uuid,
        user: &PublicUser,
        path: &Path,
    ) -> Result<HashSet<SimpleFile>> {
        let group = self
            .store
            .read()
            .await
            .get_group(guuid)?
            .context("There is no group with this uuid.")?
            .reload(self.store.clone())?;

<<<<<<< HEAD
        let files = group.get_files_from_user(user, path).await;
=======
        let _files = group.get_files_from_user(user, path).await;
>>>>>>> d52c7e23

        todo!()
    }

<<<<<<< HEAD
    async fn request_file(&self, hash: Hash, to: &Path) -> Result<()> {
=======
    async fn request_file(&self, _hash: Hash, _to: &Path) -> Result<()> {
>>>>>>> d52c7e23
        unimplemented!()
    }

    async fn refresh(&self) {
        unimplemented!()
    }
}<|MERGE_RESOLUTION|>--- conflicted
+++ resolved
@@ -31,11 +31,6 @@
     serverhandle: Option<ServerHandle>,
 }
 
-impl<S> Dspfs<S> {
-    pub fn builder() -> DspfsBuilder {
-        DspfsBuilder::new()
-    }
-}
 
 impl<S: Store + 'static> Dspfs<S> {
     pub async fn start(&mut self) {
@@ -72,11 +67,7 @@
         if !group.dspfs_folder().exists() {
             // New folder
             fs::create_dir_all(group.dspfs_folder())?;
-<<<<<<< HEAD
-            let uuid = group.uuid.clone();
-=======
             let uuid = group.uuid;
->>>>>>> d52c7e23
             self.store.write().await.add_group(group)?;
 
             Ok(uuid)
@@ -115,11 +106,7 @@
         Ok(simple_file)
     }
 
-<<<<<<< HEAD
-    async fn join_group(&self, guuid: Uuid, bootstrap_user: &PublicUser) -> Result<()> {
-=======
     async fn join_group(&self, _guuid: Uuid, _bootstrap_user: &PublicUser) -> Result<()> {
->>>>>>> d52c7e23
         unimplemented!("procrastination is life")
     }
 
@@ -162,11 +149,7 @@
         let set = location
             .read_dir()
             .context("Reading directory failed")?
-<<<<<<< HEAD
-            .map(|i| i.map(|direntry| LocalFile::from_direntry(direntry)))
-=======
             .map(|i| i.map(LocalFile::from_direntry))
->>>>>>> d52c7e23
             .flatten()
             .collect::<Result<_>>()?;
 
@@ -187,20 +170,12 @@
             .context("There is no group with this uuid.")?
             .reload(self.store.clone())?;
 
-<<<<<<< HEAD
-        let files = group.get_files_from_user(user, path).await;
-=======
         let _files = group.get_files_from_user(user, path).await;
->>>>>>> d52c7e23
 
         todo!()
     }
 
-<<<<<<< HEAD
-    async fn request_file(&self, hash: Hash, to: &Path) -> Result<()> {
-=======
     async fn request_file(&self, _hash: Hash, _to: &Path) -> Result<()> {
->>>>>>> d52c7e23
         unimplemented!()
     }
 
