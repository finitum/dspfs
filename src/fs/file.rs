use crate::fs::hash::{Hash, HashingAlgorithm, BLOCK_HASHING_ALGORITHM};
use crate::user::PublicUser;
use anyhow::{Context, Result};
use serde::{Deserialize, Serialize};
use std::collections::BTreeSet;
use std::path::PathBuf;
use tokio::fs::File as tFile;
use tokio::io::AsyncReadExt;

/// For documentation on fields, refer to the [File] struct
#[derive(Clone, Serialize, Deserialize, Debug, PartialEq, Eq, Hash)]
pub struct SimpleFile {
    pub path: PathBuf,
    pub hash: Hash,
    pub users: BTreeSet<PublicUser>,
    pub file_size: u64,
}

#[derive(Clone, Serialize, Deserialize, Debug, PartialEq)]
pub struct File {
    /// filename/location locally relative to group root.
    pub path: PathBuf,

    /// Hash of the entire file
    pub hash: Hash,

    pub hashing_algorithm: HashingAlgorithm,

    /// The size of each block in this file
    /// This size should never be changed after this file has been created.
    /// If it does, the file will be recognized as a different file with a different hash
    pub(crate) block_size: u64,

    pub file_size: u64,

    /// Hashes of each block in the file. In the same order as the blocks appear in the file.
    blockhashes: Vec<Hash>,

    /// People who are likely to have the file. This set is added to whenever
    /// we learn that someone has a file, either from them directly or from someone else.
    /// Only when we ask this user for the file and it turns out they don't have it anymore,
    /// do we remove him from this set.
    users: BTreeSet<PublicUser>,
    // TODO:
    // modtime
}

// All operations on files are immutable and return a new file.
// This is to force you to read it to the store
impl File {
    /// new_empty creates a new File from a path as if the file is empty
    pub(crate) fn new_empty(path: PathBuf) -> Self {
        let block_hash = Hash::hash_block(BLOCK_HASHING_ALGORITHM, &[]);
        let file_hash =
            Hash::hash_block_hashes(BLOCK_HASHING_ALGORITHM, vec![block_hash.clone()].as_ref());

        Self {
            path,
            hash: file_hash,
            hashing_algorithm: BLOCK_HASHING_ALGORITHM,
            block_size: block_size(0),
            blockhashes: vec![block_hash],
            users: BTreeSet::new(),
            file_size: 0,
        }
    }

    /// TODO: maybe avoid cloning everything here
    pub fn simplify(&self) -> SimpleFile {
        SimpleFile {
            path: self.path.clone(),
            hash: self.hash.clone(),
            users: self.users.clone(),
<<<<<<< HEAD
            file_size: self.file_size.clone(),
=======
            file_size: self.file_size,
>>>>>>> d52c7e23
        }
    }

    /// new creates a new File from a path, this will calculate all appropriate hashes and other
    /// relevant metadata.
    pub async fn new(path: PathBuf) -> Result<Self> {
        // 1. Open file
        let mut file = tFile::open(&path).await.context("Couldn't open file")?;

        // 2. Divide into blocks
        let metadata = file.metadata().await.context("Couldn't access metadata")?;

        // 2.1 determine block size
        let file_size = metadata.len();
        if file_size == 0 {
            return Ok(Self::new_empty(path));
        }

        // 3-4
        let block_size = block_size(file_size);
        let (file_hash, block_hashes) = Self::hash_file(&mut file, block_size).await?;

        // 5. Create File
        Ok(Self {
            path,
            file_size,
            hash: file_hash,
            hashing_algorithm: BLOCK_HASHING_ALGORITHM,
            block_size,
            blockhashes: block_hashes,
            users: Default::default(),
        })
    }

    /// Hashes a filesystem file given a specified block_size, returns hash and block_level hashes
    async fn hash_file(file: &mut tFile, block_size: u64) -> Result<(Hash, Vec<Hash>)> {
        let file_size = file
            .metadata()
            .await
            .context("retrieving metadata failed")?
            .len();
        // 1 + ((x - 1) / y)
        let numblocks = 1 + ((file_size - 1) / block_size);
        let last_block_len = file_size - ((numblocks - 1) * block_size);

        // 3. Hash each block
        let mut buffer = vec![0u8; block_size as usize];
        let mut block_hashes = Vec::with_capacity(numblocks as usize);

        for _ in 0..(numblocks - 1) {
            file.read_exact(&mut buffer)
                .await
                .context("reading block from file failed")?;
            block_hashes.push(Hash::hash_block(BLOCK_HASHING_ALGORITHM, &buffer));
        }

        let mut buffer = vec![0u8; last_block_len as usize];
        file.read_exact(&mut buffer)
            .await
            .context("reading block from file failed")?;
        block_hashes.push(Hash::hash_block(BLOCK_HASHING_ALGORITHM, &buffer));

        if block_hashes.len() as u64 != numblocks {
            return Err(anyhow::anyhow!(
                "number of hashes mismatches of number of blocks"
            ));
        }

        // 4. hash blockhashes for file hash
        let file_hash = Hash::hash_block_hashes(BLOCK_HASHING_ALGORITHM, &block_hashes);
        Ok((file_hash, block_hashes))
    }

    /// Rehashes this file, to be used if the file changes.
    pub async fn rehash(&mut self) -> Result<()> {
        // 1. Open File
        let mut file = tFile::open(&self.path)
            .await
            .context("opening file failed")?;
        // 2. Call hash_file
        let (file_hash, block_hashes) = Self::hash_file(&mut file, self.block_size).await?;
        // 3. save new info
        self.hash = file_hash;
        self.blockhashes = block_hashes;

        Ok(())
    }

    pub fn is_owned_by(&self, user: &PublicUser) -> bool {
        self.users.contains(user)
    }

    pub fn num_owning_users(&self) -> usize {
        self.users.len()
    }

    /// Returns true if two file structs refer to the same file.
    /// This is the case when the file hashes ar equal.
    pub fn equals(&self, other: &File) -> bool {
        self.hash == other.hash
    }

    pub fn merge_users(&mut self, file: &File) {
        self.users = self.users.union(&file.users).cloned().collect();
    }

    pub fn remove_user(&mut self, user: &PublicUser) -> bool {
        self.users.remove(user)
    }

    pub fn get_block_hash(&self, index: u64) -> Option<&Hash> {
        self.blockhashes.get(index as usize)
    }
}

/// Based on syncthing's [BEP](https://docs.syncthing.net/specs/bep-v1.html#blocksize)
fn block_size(len: u64) -> u64 {
    match len {
        // 0 - 256 MiB => 128 KiB
        0..=268435456 => 128 * 1024,
        // 256 - 512 MiB => 256 KiB
        268435457..=536870912 => 256 * 1024,
        // 512 - 1024 MiB => 512 KiB
        536870913..=1073741824 => 512 * 1024,
        // 1GiB - 2 GiB => 1 MiB
        1073741825..=2147483649 => 1024 * 1024,
        // 2GiB - 4 GiB => 2 MiB
        2147483650..=4294967296 => 1024 * 1024 * 2,
        // 4 GiB - 8 GiB => 4 MiB
        4294967297..=8589934592 => 1024 * 1024 * 4,
        // 8GiB - 16 GiB => 8 MiB
        8589934593..=17179869184 => 1024 * 1024 * 8,
        // 16GiB - up => 16 MiB
        _ => 1024 * 1024 * 16,
    }
}<|MERGE_RESOLUTION|>--- conflicted
+++ resolved
@@ -71,11 +71,7 @@
             path: self.path.clone(),
             hash: self.hash.clone(),
             users: self.users.clone(),
-<<<<<<< HEAD
-            file_size: self.file_size.clone(),
-=======
             file_size: self.file_size,
->>>>>>> d52c7e23
         }
     }
 
