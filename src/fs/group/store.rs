use crate::fs::file::File;
use crate::fs::filetree::FileTree;
use crate::fs::hash::Hash;
use crate::user::PublicUser;
use anyhow::Result;
use std::sync::Arc;
use tokio::sync::RwLock;

/// Thread safe group store
pub type SharedGroupStore = Arc<RwLock<Box<dyn GroupStore>>>;

/// GroupStore maintains the map of all files available and who owns what file where
///
/// This could be an example of its internal structure:
/// ```ignore
/// struct GroupStoreImpl {
///   filetrees: Map<User, Filetree>,
///   files: Map<Hash, File>,
/// }
/// ```
pub trait GroupStore: Send + Sync {
    /// Adds a file to a user
    fn add_file(&mut self, user: &PublicUser, file: File) -> Result<()>;

    /// Gets a specific file given a filehash
    fn get_file(&self, hash: Hash) -> Result<Option<File>>;

<<<<<<< HEAD
    fn list_files(&self) -> Result<Vec<File>>;
=======
    /// Gets the list of all files
    fn list_files(&self) -> Result<Vec<File>>;

    /// Gets the file tree of a specific user
>>>>>>> d52c7e23
    fn get_filetree(&self, user: &PublicUser) -> Result<FileTree>;

    /// Changes a user's file from old to new.
    fn update_file(&mut self, user: &PublicUser, old: &File, new: File) -> Result<()> {
        self.delete_file(user, old)?;
        self.add_file(user, new)
    }

    /// Deletes a file from a user's file tree, and updates who has this file.
    /// Errors if the file did not exist.
    fn delete_file(&mut self, user: &PublicUser, file: &File) -> Result<()>;
}<|MERGE_RESOLUTION|>--- conflicted
+++ resolved
@@ -25,14 +25,10 @@
     /// Gets a specific file given a filehash
     fn get_file(&self, hash: Hash) -> Result<Option<File>>;
 
-<<<<<<< HEAD
-    fn list_files(&self) -> Result<Vec<File>>;
-=======
     /// Gets the list of all files
     fn list_files(&self) -> Result<Vec<File>>;
 
     /// Gets the file tree of a specific user
->>>>>>> d52c7e23
     fn get_filetree(&self, user: &PublicUser) -> Result<FileTree>;
 
     /// Changes a user's file from old to new.
